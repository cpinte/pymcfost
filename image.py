import copy
import os

import astropy.io.fits as fits
from astropy.convolution import Gaussian2DKernel, convolve, convolve_fft
import matplotlib.cm as cm
import matplotlib.colors as colors
from matplotlib.patches import Ellipse
import matplotlib.pyplot as plt
from mpl_toolkits.axes_grid1 import make_axes_locatable
import numpy as np

from .parameters import Params, find_parameter_file
from .utils import bin_image, FWHM_to_sigma, default_cmap

class Image:

    _RT_file = "RT.fits.gz"
    _MC_file = "MC.fits.gz"

    def __init__(self, dir=None, **kwargs):
        # Correct path if needed
        dir = os.path.normpath(os.path.expanduser(dir))
        self.dir = dir

        # Search for parameter file
        para_file = find_parameter_file(dir)

        # Read parameter file
        self.P = Params(para_file)

        # Read model results
        self._read(**kwargs)

    def _read(self):
        # Read ray-traced image
        try:
            hdu = fits.open(self.dir+"/"+self._RT_file)
            self.image = hdu[0].data
            # Read a few keywords in header
            self.pixelscale = hdu[0].header['CDELT2'] * 3600. # arcsec
            self.unit       = hdu[0].header['BUNIT']
            self.wl         = hdu[0].header['WAVE'] # micron
            self.cx         = hdu[0].header['CRPIX1']
            self.cy         = hdu[0].header['CRPIX2']
            self.nx         = hdu[0].header['NAXIS1']
            self.ny         = hdu[0].header['NAXIS2']
            self.is_casa    = (self.unit == "JY/PIXEL")
            hdu.close()
        except OSError:
            print('cannot open', self._RT_file)

<<<<<<< HEAD
    def plot(self,i=0,iaz=0,vmin=None,vmax=None,dynamic_range=1e6,fpeak=None,
             axes_unit='arcsec',colorbar=True,type='I',color_scale=None,
             pola_vector=False,vector_color="white",nbin=5,psf_FWHM=None,
             bmaj=None,bmin=None,bpa=None,plot_beam=False,conv_method=None,
             mask=None,cmap=None,ax=None,no_xlabel=False,no_ylabel=False,
             no_xticks=False,no_yticks=False,title=None,limit=None,limits=None,
             coronagraph=None):
=======
    def plot(self,i=0,iaz=0,vmin=None,vmax=None,dynamic_range=1e6,fpeak=None,axes_unit='arcsec',
             colorbar=True,type='I',scale=None,pola_vector=False,vector_color="white",nbin=5,
             psf_FWHM=None,bmaj=None,bmin=None,bpa=None,plot_beam=False,conv_method=None,
             mask=None):
>>>>>>> 8f14724b
        # Todo:
        #  - plot a selected contribution
        #  - add a mask on the star ?

        # bmin and bamj in arcsec

        if ax is None:
            ax = plt.gca()

        pola_needed = type in ['Q','U','Qphi','Uphi','P','PI','PA'] or pola_vector
        contrib_needed = type in ['star','scatt','em_th','scatt_em_th']

        if pola_needed and contrib_needed:
            raise ValueError('Cannot separate both polarisation and contributions')

        #--- We first check if the requested image is present in the mcfost fits file
        ntype_flux = self.image.shape[0]
        if ntype_flux not in (4,8): # there is no pola
            if pola_needed:
                raise ValueError('The model does not have polarisation data')
        elif ntype_flux not in (5,8): # there is no contribution
            if contrib_needed:
                raise ValueError('The model does not have contribution data')

        #--- Compute pixel scale and extent of image
        if axes_unit.lower() == 'arcsec':
            pix_scale = self.pixelscale
            xlabel = r'$\Delta$ Ra ["]'
            ylabel = r'$\Delta$ Dec ["]'
        elif axes_unit.lower() == 'au':
            pix_scale = self.pixelscale * self.P.map.distance
            xlabel = 'Distance from star [au]'
            ylabel = 'Distance from star [au]'
        elif axes_unit.lower() == 'pixels' or axes_unit.lower() == 'pixel':
            pix_scale = 1
            xlabel = r'$\Delta$ x [pix]'
            ylabel = r'$\Delta$ y [pix]'
        else:
            raise ValueError("Unknown unit for axes_units: "+axes_unit)
        halfsize = np.asarray(self.image.shape[-2:])/2 * pix_scale
        extent = [-halfsize[0], halfsize[0], -halfsize[1], halfsize[1]]

        #--- Beam or psf: psf_FWHM and bmaj and bmin are in arcsec, bpa in deg
        i_convolve = False
        if psf_FWHM is not None:
            sigma = psf_FWHM / self.pixelscale * (2.*np.sqrt(2.*np.log(2))) # in pixels
            beam = Gaussian2DKernel(sigma)
            i_convolve = True
            bmin = psf_FWHM
            bmaj = psf_FWHM
            bpa=0

        if bmaj is not None:
            sigma_x = bmin / self.pixelscale * FWHM_to_sigma # in pixels
            sigma_y = bmaj / self.pixelscale * FWHM_to_sigma # in pixels
            beam = Gaussian2DKernel(sigma_x,sigma_y,bpa * np.pi/180)
            i_convolve = True

        #--- Selecting convolution function
        if conv_method is None:
            conv_method = convolve_fft

        #--- Intermediate images
        if pola_needed:
            I = self.image[0,i,iaz,:,:]
            Q = self.image[1,i,iaz,:,:]
            U = self.image[2,i,iaz,:,:]
<<<<<<< HEAD
=======
            if i_convolve:
                Q = conv_method(Q,beam)
                U = conv_method(U,beam)
>>>>>>> 8f14724b
        elif contrib_needed:
            if pola_needed:
                n_pola=4
            else:
                n_pola=1
            if type == "star":
                I = self.image[n_pola,i,iaz,:,:]
            elif type == "scatt":
                I = self.image[n_pola+1,i,iaz,:,:]
            elif type == "em_th":
                I = self.image[n_pola+2,i,iaz,:,:]
            elif type == "scatt_em_th":
                I = self.image[n_pola+3,i,iaz,:,:]
        else:
            if self.is_casa:
                I = self.image[i,iaz,:,:]
            else:
                I = self.image[0,i,iaz,:,:]

        #--- Convolve with beam
        if i_convolve:
            I = conv_method(I,beam)
            if pola_needed:
                Q = conv_method(Q,beam)
                U = conv_method(U,beam)

        #--- Coronagraph: in mas
        if coronagraph is not None:
            halfsize = np.asarray(self.image.shape[-2:])/2
            posx = np.linspace(-halfsize[0],halfsize[0],self.nx)
            posy = np.linspace(-halfsize[1],halfsize[1],self.ny)
            meshx, meshy = np.meshgrid(posx,posy)
            radius_pixel = np.sqrt(meshx**2 + meshy**2)
            radius_mas = radius_pixel * pix_scale * 1000
            I[radius_mas < coronagraph] = 0.
            if pola_needed:
                Q[radius_mas < coronagraph] = 0.
                U[radius_mas < coronagraph] = 0.

        #--- Selecting image to plot & convolution
        unit = self.unit
        flux_name = type
        if type == 'I':
            flux_name = 'Flux density'
            im = I
            _scale = 'log'
        elif type == 'Q':
            im = Q
            _scale = 'symlog'
        elif type == 'U':
            im = U
            _scale = 'symlog'
        elif type == 'P':
            I = I + (I == 0.)*1e-30
            im = 100 * np.sqrt((Q/I)**2 + (U/I)**2)
            unit = "%"
            _scale = 'lin'
        elif type == 'PI':
            im = np.sqrt(np.float64(Q)**2 + np.float64(U)**2)
            _scale = 'log'
        elif type in ('Qphi','Uphi'):
            X = np.arange(1,self.nx+1) - self.cx
            Y = np.arange(1,self.ny+1) - self.cy
            X, Y = np.meshgrid(X,Y)
            two_phi = 2 * np.arctan2(Y,X)
            if type == 'Qphi':
                im =  Q * np.cos(two_phi) + U * np.sin(two_phi)
            else: # Uphi
                im = -Q * np.sin(two_phi) + U * np.cos(two_phi)
            _scale = 'symlog'

        #--- Plot range and color scale
        if vmax is None:
            vmax = im.max()
        if fpeak is not None:
            vmax = im.max() * fpeak
        if vmin is None:
            if (type in ["Q","U"]):
                vmin = -vmax
            else:
                vmin = im.min()
        if scale is None:
            scale = _scale
        if scale == 'symlog':
            norm = colors.SymLogNorm(1e-6*vmax,vmin=vmin, vmax=vmax, clip=True)
        elif scale == 'log':
            norm = colors.LogNorm(vmin=vmin, vmax=vmax, clip=True)
        elif scale == 'lin':
            norm = colors.Normalize(vmin=vmin, vmax=vmax, clip=True)
        else:
            raise ValueError("Unknown color scale: "+scale)

        #--- Set color map
        if cmap is None:
            cmap = default_cmap
        try:
            cmap = copy.copy(cm.get_cmap(cmap))
        except:
            raise ValueError("Unknown colormap: "+cmap)
        try:
            cmap.set_bad(cmap.colors[0])
        except:
            try:
                cmap.set_bad(cmap(0.0))
            except:
                raise Warning("Can't set bad values from given colormap")

        #--- Making the actual plot
        img = ax.imshow(im, norm=norm, extent=extent, origin='lower',cmap=cmap)

        if limit is not None:
            limits = [-limit,limit,-limit,limit]

        if limits is not None:
            ax.set_xlim(limits[0],limits[1])
            ax.set_ylim(limits[2],limits[3])

        if not no_xlabel:
            ax.set_xlabel(xlabel)
        if not no_ylabel:
            ax.set_ylabel(ylabel)

        if no_xticks:
            ax.get_xaxis().set_visible(False)
        if no_yticks:
            ax.get_yaxis().set_visible(False)

        if title is not None:
            ax.set_title(title)

        #--- Colorbar
        if colorbar:
            divider = make_axes_locatable(ax)
            cax = divider.append_axes("right", size="5%", pad=0.05)
            cb = plt.colorbar(img,cax=cax)
            formatted_unit = unit.replace("-1","$^{-1}$").replace("-2","$^{-2}$")
            cb.set_label(flux_name+" ["+formatted_unit+"]")

        #--- Overplotting polarisation vectors
        if pola_vector:
            X = (np.arange(1,self.nx+1) - self.cx) * pix_scale
            Y = (np.arange(1,self.ny+1) - self.cy) * pix_scale
            X, Y = np.meshgrid(X,Y)

            Xb = bin_image(X,nbin,func=np.mean)
            Yb = bin_image(Y,nbin,func=np.mean)
            Ib = bin_image(I,nbin)
            Qb = bin_image(Q,nbin)
            Ub = bin_image(U,nbin)

            pola = 100 * np.sqrt((Qb/Ib)**2 + (Ub/Ib)**2)
            theta = 0.5 * np.arctan2(Ub,Qb)
            pola_x = -pola * np.sin(theta) # Ref is N (vertical axis) --> sin, and Est is toward left --> -
            pola_y =  pola * np.cos(theta)

            plt.quiver(Xb, Yb, pola_x, pola_y, headwidth=0, headlength=0,
                       headaxislength=0.0, pivot='middle', color=vector_color)

        #--- Adding beam
        if plot_beam:
            dx = 0.125
            dy = 0.125
            beam = Ellipse(ax.transLimits.inverted().transform((dx, dy)),
                           width=bmin, height=bmaj, angle=-bpa,
                           fill=True, color="grey")
            ax.add_patch(beam)

        #--- Adding mask
        if mask is not None:
            dx = 0.5
            dy = 0.5
            mask = Ellipse(ax.transLimits.inverted().transform((dx, dy)),
                           width=2*mask, height=2*mask,
                           fill=True, color='grey')
            ax.add_patch(mask)

        #--- Return
        return img<|MERGE_RESOLUTION|>--- conflicted
+++ resolved
@@ -50,20 +50,13 @@
         except OSError:
             print('cannot open', self._RT_file)
 
-<<<<<<< HEAD
     def plot(self,i=0,iaz=0,vmin=None,vmax=None,dynamic_range=1e6,fpeak=None,
-             axes_unit='arcsec',colorbar=True,type='I',color_scale=None,
+             axes_unit='arcsec',colorbar=True,type='I',scale=None,
              pola_vector=False,vector_color="white",nbin=5,psf_FWHM=None,
              bmaj=None,bmin=None,bpa=None,plot_beam=False,conv_method=None,
              mask=None,cmap=None,ax=None,no_xlabel=False,no_ylabel=False,
              no_xticks=False,no_yticks=False,title=None,limit=None,limits=None,
              coronagraph=None):
-=======
-    def plot(self,i=0,iaz=0,vmin=None,vmax=None,dynamic_range=1e6,fpeak=None,axes_unit='arcsec',
-             colorbar=True,type='I',scale=None,pola_vector=False,vector_color="white",nbin=5,
-             psf_FWHM=None,bmaj=None,bmin=None,bpa=None,plot_beam=False,conv_method=None,
-             mask=None):
->>>>>>> 8f14724b
         # Todo:
         #  - plot a selected contribution
         #  - add a mask on the star ?
@@ -131,12 +124,6 @@
             I = self.image[0,i,iaz,:,:]
             Q = self.image[1,i,iaz,:,:]
             U = self.image[2,i,iaz,:,:]
-<<<<<<< HEAD
-=======
-            if i_convolve:
-                Q = conv_method(Q,beam)
-                U = conv_method(U,beam)
->>>>>>> 8f14724b
         elif contrib_needed:
             if pola_needed:
                 n_pola=4
